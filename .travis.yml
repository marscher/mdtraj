--- conflicted
+++ resolved
@@ -38,12 +38,8 @@
 
 script:
   - sudo python setup.py -q install
-<<<<<<< HEAD
-  - python -c "import mdtraj; a = mdtraj.test(); import sys; sys.exit((len(a.failures)+len(a.errors))>0)"
-=======
   - python -c "import netCDF4; print netCDF4.__version__"
   - nosetests
->>>>>>> aeb9871c
   - nosetests --with-performance MDTraj/tests/performance --performance-revision=`git rev-parse HEAD`
   - curl --form "fileupload=@performance.json" http://mdtraj-performance.appspot.com
   - cat performance.json
