--- conflicted
+++ resolved
@@ -44,11 +44,10 @@
 
 __all__ = ['binpos', 'dcd', 'io', 'pdb', 'netcdf', "test", "hdf5"
             'testing', 'trajectory', 'topology', 'reporters', 'geometry']
-<<<<<<< HEAD
+
 from .hdf5 import HDF5TrajectoryFile
 from .netcdf import NetCDFTrajectoryFile
 from mdtraj.dcd import DCDTrajectoryFile
-from .trajectory import Trajectory  # needs to be last
-=======
 from mdtraj.binpos import BINPOSTrajectoryFile
->>>>>>> 0f1ab55a
+
+from .trajectory import Trajectory  # needs to be last