# Copyright 2013 mdtraj developers
#
# This file is part of mdtraj
#
# mdtraj is free software: you can redistribute it and/or modify it under the
# terms of the GNU General Public License as published by the Free Software
# Foundation, either version 3 of the License, or (at your option) any later
# version.
#
# mdtraj is distributed in the hope that it will be useful, but WITHOUT ANY
# WARRANTY; without even the implied warranty of MERCHANTABILITY or FITNESS FOR
# A PARTICULAR PURPOSE. See the GNU General Public License for more details.
#
# You should have received a copy of the GNU General Public License along with
# mdtraj. If not, see http://www.gnu.org/licenses/.

"""
This module provides the ability to read and write AMBER NetCDF trajectories.

The code is heavily based on amber_netcdf_trajectory_tools.py by John Chodera.
"""

##############################################################################
# imports
##############################################################################

# stdlib
import os
import warnings

import numpy as np
from mdtraj import version
from mdtraj.utils import ensure_type, import_, in_units_of

__all__ = ['NetCDFTrajectoryFile']

##############################################################################
# classes
##############################################################################


class NetCDFTrajectoryFile(object):
<<<<<<< HEAD
    """Interface for reading and writing to AMBER NetCDF files. This is a
    file-like object, that both reading or writing depending
    on the `mode` flag. It implements the context manager protocol,
    so you can also use it with the python 'with' statement.

    Parameters
    ----------
    filename : str
        The name of the file to open
    mode : {'r', 'w', 'a', 'ws', 'as'}, default='r'
        The mode in which to open the file. Valid options are 'r', 'w',
        and 'a' for 'read', 'write', and 'append' respectively. The modes
        'w' and 'a' may also be prefixed with 's' which turns off buffering.
    force_overwrite : bool, default=False
        In write mode, if a file named `filename` already exists, clobber
        it and overwrite it.
    """
=======
    def __init__(self, filename, mode='r', force_overwrite=True):
        """Open an AMBER NetCDF Trajectory file
>>>>>>> 4ed15438

    def __init__(self, filename, mode='r', force_overwrite=False):
        self._closed = True   # is the file currently closed?
        self._mode = mode      # what mode were we opened in
        netcdf = import_('netCDF4')

        if mode not in ['r', 'w', 'a', 'ws', 'as']:
            raise ValueError(("mode must be one of ['r', 'w', 'a', 'ws', 'as']"
                " 'r' indicates read, 'w' indicates write, and 'a' indicates"
                " append. 'a' and 'w' can be appended with 's', which turns "
                " off buffering"))
                
        if mode in ['w', 'ws'] and not force_overwrite and os.path.exists(filename):
            raise IOError('"%s" already exists')

        # AMBER uses the NetCDF3 format, with 64 bit encodings
        self._handle = netcdf.Dataset(filename, mode=mode, format='NETCDF3_64BIT',
                                      clobber=force_overwrite)
        self._closed = False

        # self._frame_index is the current frame that we're at in the
        #     file
        # self._needs_initialization indicates whether we need to set the
        #     global properties of the file. This is required before the first
        #     write operation on a new file
        # self._n_atoms is the number of atoms in the file

        if mode in ['a', 'as']:
            self._frame_index = len(self._handle.dimensions['frame'])
            self._n_atoms = len(self._handle.dimensions['atom'])
            self._needs_initialization = False
        elif mode in ['w', 'ws']:
            self._frame_index = 0
            self._n_atoms = None
            # self._n_atoms will be set during _initialize_headers call
            self._needs_initialization = True
        elif mode == 'r':
            self._frame_index = 0
            self._n_atoms = len(self._handle.dimensions['atom'])
            self._needs_initialization = False
        else:
            raise RuntimeError()

    @property
    def n_atoms(self):
        self._validate_open()
        return len(self._handle.dimensions['atom'])

    @property
    def n_frames(self):
        self._validate_open()
        return len(self._handle.dimensions['frame'])

    def _validate_open(self):
        if self._closed:
            raise IOError('The file is closed.')

    def read(self, n_frames=None, stride=None, atom_indices=None):
        """Read data from a molecular dynamics trajectory in the AMBER NetCDF
        format.

        Parameters
        ----------
        n_frames : int, optional
            If n_frames is not None, the next n_frames of data from the file
            will be read. Otherwise, all of the frames in the file will be read.
        stride : int, optional
            If stride is not None, read only every stride-th frame from disk.
        atom_indices : np.ndarray, dtype=int, optional
            The specific indices of the atoms you'd like to retreive. If not
            supplied, all of the atoms will be retreived.

        Returns
        -------
        coordinates : np.ndarray, shape=(n_frames, n_atoms, 3)
            The cartesian coordinates of the atoms, in units of angstroms.
        time : np.ndarray, None
            The time corresponding to each frame, in units of picoseconds, or
            None if no time information is present in the trajectory.
        cell_lengths : np.ndarray, None
            The lengths (a,b,c) of the unit cell for each frame, or None if
            the information is not present in the file.
        cell_angles : np.ndarray, None
            The angles (\alpha, \beta, \gamma) defining the unit cell for
            each frame, or None if  the information is not present in the file.
        """
        self._validate_open()
        if self._mode != 'r':
            raise IOError('The file was opened in mode=%s. Reading is not allowed.' % self._mode)

        if n_frames is None:
            n_frames = np.inf

        total_n_frames = len(self._handle.dimensions['frame'])
        frame_slice = slice(self._frame_index, self._frame_index + min(n_frames, total_n_frames), stride)
        if self._frame_index >= total_n_frames:
            # just return something that'll look like len(xyz) == 0
            # this is basically just an alternative to throwing an indexerror
            return np.array([]), None, None, None

        if atom_indices is None:
            # get all of the atoms
            atom_slice = slice(None)
        else:
            atom_slice = ensure_type(atom_indices, dtype=np.int, ndim=1,
                                     name='atom_indices', warn_on_cast=False)
            if not np.all(atom_slice < self._n_atoms):
                raise ValueError('As a zero-based index, the entries in '
                    'atom_indices must all be less than the number of atoms '
                    'in the trajectory, %d' % self._n_atoms)
            if not np.all(atom_slice >= 0):
                raise ValueError('The entries in atom_indices must be greater '
                    'than or equal to zero')

        if 'coordinates' in self._handle.variables:
            coordinates = self._handle.variables['coordinates'][frame_slice, atom_slice, :]
        else:
            raise ValueError('No coordinates found in the NetCDF file. The only'
                            'variables in the file were %s' % self._handle.variables.keys())

        if 'time' in self._handle.variables:
            time = self._handle.variables['time'][frame_slice]
        else:
            warnings.warn('No time information found in the NetCDF file')
            time = None

        if 'cell_lengths' in self._handle.variables:
            cell_lengths = self._handle.variables['cell_lengths'][frame_slice]
        else:
            cell_lengths = None

        if 'cell_angles' in self._handle.variables:
            cell_angles = self._handle.variables['cell_angles'][frame_slice]
        else:
            cell_angles = None

        if cell_lengths is None and cell_angles is not None:
            warnings.warn('cell_lengths were found, but no cell_angles')
        if cell_lengths is not None and cell_angles is None:
            warnings.warn('cell_angles were found, but no cell_lengths')

        self._frame_index = self._frame_index + min(n_frames, total_n_frames)

        return coordinates, time, cell_lengths, cell_angles

    def write(self, coordinates, time=None, cell_lengths=None, cell_angles=None):
        """Write one or more frames of a molecular dynamics trajectory to disk
        in the AMBER NetCDF format.

        Parameters
        ----------
        coordinates : np.ndarray, dtype=np.float32, shape=(n_frames, n_atoms, 3)
            The cartesian coordinates of each atom, in units of angstroms.
        time : np.ndarray, dtype=np.float32, shape=(n_frames), optional
            The time index corresponding to each frame, in units of picoseconds.
        cell_lengths : np.ndarray, dtype=np.double, shape=(n_frames, 3)
            The lengths (a,b,c) of the unit cell for each frame.
        cell_angles : np.ndarray, dtype=np.double, shape=(n_frames, 3)
            The angles (\alpha, \beta, \gamma) defining the unit cell for
            each frame.

        Notes
        -----
        If the input arrays are of dimension deficient by one, for example
        if the coordinates array is two dimensional, the time is a single
        scalar or cell_lengths and cell_angles are a 1d array of length three,
        that is okay. You'll simply be saving a single frame.
        """
        self._validate_open()
        if self._mode not in ['w', 'ws', 'a', 'as']:
            raise IOError('The file was opened in mode=%s. Writing is not allowed.' % self._mode)

        coordinates = in_units_of(coordinates, 'angstroms')
        time = in_units_of(time, 'picoseconds')
        cell_lengths = in_units_of(cell_lengths, 'angstroms')
        cell_angles = in_units_of(cell_angles, 'degrees')

        # typecheck all of the input arguments rigorously
        coordinates = ensure_type(coordinates, np.float32, 3, 'coordinates', length=None,
            can_be_none=False, shape=(None, None, 3), warn_on_cast=False, add_newaxis_on_deficient_ndim=True)
        n_frames, n_atoms = coordinates.shape[0], coordinates.shape[1]

        time = ensure_type(time, np.float32, 1, 'time', length=n_frames,
            can_be_none=True, warn_on_cast=False, add_newaxis_on_deficient_ndim=True)
        cell_lengths = ensure_type(cell_lengths, np.float64, 2, 'cell_lengths', length=n_frames,
            can_be_none=True, shape=(n_frames, 3), warn_on_cast=False, add_newaxis_on_deficient_ndim=True)
        cell_angles = ensure_type(cell_angles, np.float64, 2, 'cell_angles', length=n_frames,
            can_be_none=True, shape=(n_frames, 3), warn_on_cast=False, add_newaxis_on_deficient_ndim=True)

        # are we dealing with a periodic system?
        if (cell_lengths is None and cell_angles is not None) or (cell_lengths is not None and cell_angles is None):
            provided, neglected = 'cell_lengths', 'cell_angles'
            if cell_lengths is None:
                provided, neglected = neglected, provided
            raise ValueError('You provided the variable "%s", but neglected to '
                             'provide "%s". They either BOTH must be provided, or '
                             'neither. Having one without the other is meaningless' % (
                                provided, neglected))

        if self._needs_initialization:
            self._initialize_headers(n_atoms)
            self._needs_initialization = False

        # this slice object says where we're going to put the data in the
        # arrays
        frame_slice = slice(self._frame_index, self._frame_index + n_frames)

        # deposit the data
        self._handle.variables['coordinates'][frame_slice, :, :] = coordinates
        if time is not None:
            self._handle.variables['time'][frame_slice] = time
        if cell_lengths is not None:
            self._handle.variables['cell_lengths'][frame_slice, :] = cell_lengths
        if cell_angles is not None:
            self._handle.variables['cell_angles'][frame_slice, :] = cell_angles

        # update the frame index pointers. this should be done at the
        # end so that if anything errors out, we don't actually get here
        self._frame_index += n_frames

    def flush(self):
        "Write all buffered data in the to the disk file."
        self._validate_open()
        self._handle.sync()

    def _initialize_headers(self, n_atoms):
        """Initialize the NetCDF file according to the AMBER NetCDF Convention,
        Version 1.0, revision B.

        The convention is defined here: http://ambermd.org/netcdf/nctraj.html
        """
        self._n_atoms = n_atoms

        # Set attributes.
        setattr(self._handle, 'title', '')
        setattr(self._handle, 'application', 'AMBER')
        setattr(self._handle, 'program', 'MDTraj')
        setattr(self._handle, 'programVersion', version.short_version)
        setattr(self._handle, 'Conventions', 'AMBER')
        setattr(self._handle, 'ConventionVersion', '1.0')

        # set the dimensions
        # unlimited number of frames in trajectory
        self._handle.createDimension('frame', 0)
        # number of spatial coordinates
        self._handle.createDimension('spatial', 3)
        # number of atoms
        self._handle.createDimension('atom', n_atoms)
        # three spatial coordinates for the length of the unit cell
        self._handle.createDimension('cell_spatial', 3)
        # three spatial coordinates for the angles that define the shape
        # of the unit cell
        self._handle.createDimension('cell_angular', 3)
        # length of the longest string used for a label
        self._handle.createDimension('label', 5)

        # Define variables to store unit cell data
        self._handle.createVariable('cell_spatial', 'c', ('cell_spatial',))
        cell_angles = self._handle.createVariable('cell_angular', 'c', ('cell_spatial', 'label'))
        cell_lengths = self._handle.createVariable('cell_lengths', 'd', ('frame', 'cell_spatial'))
        setattr(cell_lengths, 'units', 'angstrom')
        cell_angles = self._handle.createVariable('cell_angles', 'd', ('frame', 'cell_angular'))
        setattr(cell_angles, 'units', 'degree')

        self._handle.variables['cell_spatial'][0] = 'x'
        self._handle.variables['cell_spatial'][1] = 'y'
        self._handle.variables['cell_spatial'][2] = 'z'

        self._handle.variables['cell_angular'][0] = 'alpha'
        self._handle.variables['cell_angular'][1] = 'beta '
        self._handle.variables['cell_angular'][2] = 'gamma'

        # Define coordinates and snapshot times.
        frame_times = self._handle.createVariable('time', 'f', ('frame',))
        setattr(frame_times, 'units', 'picosecond')
        frame_coordinates = self._handle.createVariable('coordinates', 'f', ('frame', 'atom', 'spatial'))
        setattr(frame_coordinates, 'units', 'angstrom')

    def close(self):
        """Close the NetCDF file handle"""
        if not self._closed and hasattr(self, '_handle'):
            self._handle.close()

        self._closed = True

    def __enter__(self):
        # supports the context manager protocol
        return self

    def __exit__(self, *exc_info):
        # supports the context manager protocol
        self.close()

    def __del__(self):
        self.close()<|MERGE_RESOLUTION|>--- conflicted
+++ resolved
@@ -40,7 +40,6 @@
 
 
 class NetCDFTrajectoryFile(object):
-<<<<<<< HEAD
     """Interface for reading and writing to AMBER NetCDF files. This is a
     file-like object, that both reading or writing depending
     on the `mode` flag. It implements the context manager protocol,
@@ -58,12 +57,7 @@
         In write mode, if a file named `filename` already exists, clobber
         it and overwrite it.
     """
-=======
     def __init__(self, filename, mode='r', force_overwrite=True):
-        """Open an AMBER NetCDF Trajectory file
->>>>>>> 4ed15438
-
-    def __init__(self, filename, mode='r', force_overwrite=False):
         self._closed = True   # is the file currently closed?
         self._mode = mode      # what mode were we opened in
         netcdf = import_('netCDF4')
